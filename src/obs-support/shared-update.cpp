/******************************************************************************
    Copyright (C) 2023 by Lain Bailey <lain@obsproject.com>
	Copyright (C) 2024 DistroAV <contact@distroav.org>

	This program is free software; you can redistribute it and/or
	modify it under the terms of the GNU General Public License
	as published by the Free Software Foundation; either version 2
	of the License, or (at your option) any later version.

	This program is distributed in the hope that it will be useful,
	but WITHOUT ANY WARRANTY; without even the implied warranty of
	MERCHANTABILITY or FITNESS FOR A PARTICULAR PURPOSE.  See the
	GNU General Public License for more details.

	You should have received a copy of the GNU General Public License
	along with this program; if not, see <https://www.gnu.org/licenses/>.
******************************************************************************/

/******************************************************************************
Select methods copied from https://github.com/obsproject/obs-studio/blob/master/UI/update/shared-update.cpp
**The original file had/has no copyright header; added one.**
In some places just the method signature is [mostly] copied.
In some places [nearly] the full code implementation is copied.
******************************************************************************/

#include "shared-update.hpp"

#include "obs-app.hpp"
#include "plugin-support.h"

#include <util/config-file.h>

#include <QCryptographicHash>
#include <QFile>
#include <QRandomGenerator>

#include <mutex>

// Changed to use QCryptographicHash::Sha256 and QString
bool CalculateFileHash(const char *path, QString &hash)
{
	QFile file(path);
	if (!file.open(QIODevice::ReadOnly)) {
		obs_log(LOG_WARNING, "WARN-421 - Update Check could not open the update file : `%s`", path);
		obs_log(LOG_DEBUG, "CalculateFileHash: Failed to open file: `%s`", path);
		return false;
	}

	QCryptographicHash qhash(QCryptographicHash::Sha256);
	if (!qhash.addData(&file)) {
		obs_log(LOG_WARNING, "WARN-422 - Update Check could not verify the update file: `%s`", path);
		obs_log(LOG_DEBUG, "CalculateFileHash: Failed to read data from file: `%s`", path);
		return false;
	}

	hash = qhash.result().toHex();

	return true;
}

// Changed to use QString
void GenerateGUID(QString &guid)
{
	const char alphabet[] = "0123456789abcdef";
	QRandomGenerator *rng = QRandomGenerator::system();

	guid.resize(40);

	for (size_t i = 0; i < 40; i++) {
		guid[i] = alphabet[rng->bounded(0, 16)];
	}
}

// Changed to return QString
QString GetProgramGUID()
{
	static std::mutex m;
	std::lock_guard<std::mutex> lock(m);

	/* NOTE: this is an arbitrary random number that we use to count the
	 * number of unique OBS installations and is not associated with any
	 * kind of identifiable information */
	/* Stored in
	 * Linux: ~/.config/obs-studio/global.ini
	 * MacOS: ~/Library/Application Support/obs-studio/global.ini
	 * Windows: %APPDATA%\obs-studio\global.ini
	 */
<<<<<<< HEAD
	QString guid =
		config_get_string(GetAppConfig(), "General", "InstallGUID");
	if (guid.isEmpty()) {
		GenerateGUID(guid);
		if (!guid.isEmpty())
			config_set_string(GetAppConfig(), "General",
					  "InstallGUID", QT_TO_UTF8(guid));
=======
	QString guid = config_get_string(GetGlobalConfig(), "General", "InstallGUID");
	if (guid.isEmpty()) {
		GenerateGUID(guid);
		if (!guid.isEmpty())
			config_set_string(GetGlobalConfig(), "General", "InstallGUID", QT_TO_UTF8(guid));
>>>>>>> 3b87bebb
	}
	return guid;
}<|MERGE_RESOLUTION|>--- conflicted
+++ resolved
@@ -85,21 +85,12 @@
 	 * MacOS: ~/Library/Application Support/obs-studio/global.ini
 	 * Windows: %APPDATA%\obs-studio\global.ini
 	 */
-<<<<<<< HEAD
-	QString guid =
-		config_get_string(GetAppConfig(), "General", "InstallGUID");
-	if (guid.isEmpty()) {
-		GenerateGUID(guid);
-		if (!guid.isEmpty())
-			config_set_string(GetAppConfig(), "General",
-					  "InstallGUID", QT_TO_UTF8(guid));
-=======
+
 	QString guid = config_get_string(GetGlobalConfig(), "General", "InstallGUID");
 	if (guid.isEmpty()) {
 		GenerateGUID(guid);
 		if (!guid.isEmpty())
 			config_set_string(GetGlobalConfig(), "General", "InstallGUID", QT_TO_UTF8(guid));
->>>>>>> 3b87bebb
 	}
 	return guid;
 }