/*
obs-ndi
Copyright (C) 2016-2024 OBS-NDI Project <obsndi@obsndiproject.com>

This program is free software; you can redistribute it and/or modify
it under the terms of the GNU General Public License as published by
the Free Software Foundation; either version 2 of the License, or
(at your option) any later version.

This program is distributed in the hope that it will be useful,
but WITHOUT ANY WARRANTY; without even the implied warranty of
MERCHANTABILITY or FITNESS FOR A PARTICULAR PURPOSE.  See the
GNU General Public License for more details.

You should have received a copy of the GNU General Public License along
with this program. If not, see <https://www.gnu.org/licenses/>
*/

#include <obs-module.h>
#include <util/platform.h>
#include <util/threading.h>
#include <util/profiler.h>
#include <util/circlebuf.h>

#include "plugin-main.h"

static FORCE_INLINE uint32_t min_uint32(uint32_t a, uint32_t b)
{
	return a < b ? a : b;
}

typedef void (*uyvy_conv_function)(uint8_t *input[], uint32_t in_linesize[],
				   uint32_t start_y, uint32_t end_y,
				   uint8_t *output, uint32_t out_linesize);

static void convert_i444_to_uyvy(uint8_t *input[], uint32_t in_linesize[],
				 uint32_t start_y, uint32_t end_y,
				 uint8_t *output, uint32_t out_linesize)
{
	uint8_t *_Y;
	uint8_t *_U;
	uint8_t *_V;
	uint8_t *_out;
	uint32_t width = min_uint32(in_linesize[0], out_linesize);
	for (uint32_t y = start_y; y < end_y; ++y) {
		_Y = input[0] + ((size_t)y * (size_t)in_linesize[0]);
		_U = input[1] + ((size_t)y * (size_t)in_linesize[1]);
		_V = input[2] + ((size_t)y * (size_t)in_linesize[2]);

		_out = output + ((size_t)y * (size_t)out_linesize);

		for (uint32_t x = 0; x < width; x += 2) {
			// Quality loss here. Some chroma samples are ignored.
			*(_out++) = *(_U++);
			_U++;
			*(_out++) = *(_Y++);
			*(_out++) = *(_V++);
			_V++;
			*(_out++) = *(_Y++);
		}
	}
}

typedef struct {
	obs_output_t *output;
	const char *ndi_name;
	const char *ndi_groups;
	bool uses_video;
	bool uses_audio;

	bool started;

	NDIlib_send_instance_t ndi_sender;

	uint32_t frame_width;
	uint32_t frame_height;
	NDIlib_FourCC_video_type_e frame_fourcc;
	double video_framerate;

	size_t audio_channels;
	uint32_t audio_samplerate;

	uint8_t *conv_buffer;
	uint32_t conv_linesize;
	uyvy_conv_function conv_function;

	uint8_t *audio_conv_buffer;
	size_t audio_conv_buffer_size;
} ndi_output_t;

const char *ndi_output_getname(void *)
{
	return Str("NDIPlugin.OutputName");
}

obs_properties_t *ndi_output_getproperties(void *)
{
	obs_properties_t *props = obs_properties_create();
	obs_properties_set_flags(props, OBS_PROPERTIES_DEFER_UPDATE);

<<<<<<< HEAD
	obs_properties_add_text(props, "ndi_name",
				Str("NDIPlugin.OutputProps.NDIName"),
				OBS_TEXT_DEFAULT);
=======
	obs_properties_add_text(
		props, "ndi_name",
		obs_module_text("NDIPlugin.OutputProps.NDIName"),
		OBS_TEXT_DEFAULT);
	obs_properties_add_text(
		props, "ndi_groups",
		obs_module_text("NDIPlugin.OutputProps.NDIGroups"),
		OBS_TEXT_DEFAULT);
>>>>>>> 04ec2ca4

	return props;
}

void ndi_output_getdefaults(obs_data_t *settings)
{
	obs_data_set_default_string(settings, "ndi_name",
				    "obs-ndi output (changeme)");
	obs_data_set_default_string(settings, "ndi_groups",
				    "obs-ndi output (changeme)");
	obs_data_set_default_bool(settings, "uses_video", true);
	obs_data_set_default_bool(settings, "uses_audio", true);
}

void ndi_output_update(void *data, obs_data_t *settings);

void *ndi_output_create(obs_data_t *settings, obs_output_t *output)
{
	auto name = obs_data_get_string(settings, "ndi_name");
	auto groups = obs_data_get_string(settings, "ndi_groups");
	blog(LOG_INFO,
	     "[obs-ndi] +ndi_output_create(name='%s', groups='%s', ...)", name,
	     groups);
	auto o = (ndi_output_t *)bzalloc(sizeof(ndi_output_t));
	o->output = output;
	ndi_output_update(o, settings);
	blog(LOG_INFO,
	     "[obs-ndi] -ndi_output_create(name='%s', groups='%s', ...)", name,
	     groups);
	return o;
}

bool ndi_output_start(void *data)
{
	auto o = (ndi_output_t *)data;
	blog(LOG_INFO,
	     "[obs-ndi] +ndi_output_start(name='%s', groups='%s', ...)",
	     o->ndi_name, o->ndi_groups);
	if (o->started) {
		blog(LOG_INFO,
		     "[obs-ndi] -ndi_output_start(name='%s', groups='%s', ...)",
		     o->ndi_name, o->ndi_groups);
		return false;
	}

	uint32_t flags = 0;
	video_t *video = obs_output_video(o->output);
	audio_t *audio = obs_output_audio(o->output);

	if (!video && !audio) {
		blog(LOG_ERROR, "[obs-ndi] '%s': no video and audio available",
		     o->ndi_name);
		blog(LOG_INFO,
		     "[obs-ndi] -ndi_output_start(name='%s', groups='%s', ...)",
		     o->ndi_name, o->ndi_groups);
		return false;
	}

	if (o->uses_video && video) {
		video_format format = video_output_get_format(video);
		uint32_t width = video_output_get_width(video);
		uint32_t height = video_output_get_height(video);

		switch (format) {
		case VIDEO_FORMAT_I444:
			o->conv_function = convert_i444_to_uyvy;
			o->frame_fourcc = NDIlib_FourCC_video_type_UYVY;
			o->conv_linesize = width * 2;
			o->conv_buffer =
				new uint8_t[(size_t)height *
					    (size_t)o->conv_linesize * 2]();
			break;

		case VIDEO_FORMAT_NV12:
			o->frame_fourcc = NDIlib_FourCC_video_type_NV12;
			break;

		case VIDEO_FORMAT_I420:
			o->frame_fourcc = NDIlib_FourCC_video_type_I420;
			break;

		case VIDEO_FORMAT_RGBA:
			o->frame_fourcc = NDIlib_FourCC_video_type_RGBA;
			break;

		case VIDEO_FORMAT_BGRA:
			o->frame_fourcc = NDIlib_FourCC_video_type_BGRA;
			break;

		case VIDEO_FORMAT_BGRX:
			o->frame_fourcc = NDIlib_FourCC_video_type_BGRX;
			break;

		default:
			blog(LOG_WARNING,
			     "[obs-ndi] warning: unsupported pixel format %d",
			     format);
			blog(LOG_INFO,
			     "[obs-ndi] -ndi_output_start(name='%s', groups='%s', ...)",
			     o->ndi_name, o->ndi_groups);
			return false;
		}

		o->frame_width = width;
		o->frame_height = height;
		o->video_framerate = video_output_get_frame_rate(video);
		flags |= OBS_OUTPUT_VIDEO;
	}

	if (o->uses_audio && audio) {
		o->audio_samplerate = audio_output_get_sample_rate(audio);
		o->audio_channels = audio_output_get_channels(audio);
		flags |= OBS_OUTPUT_AUDIO;
	}

	NDIlib_send_create_t send_desc;
	send_desc.p_ndi_name = o->ndi_name;
	if (o->ndi_groups && o->ndi_groups[0])
		send_desc.p_groups = o->ndi_groups;
	else
		send_desc.p_groups = nullptr;
	send_desc.clock_video = false;
	send_desc.clock_audio = false;

	o->ndi_sender = ndiLib->send_create(&send_desc);
	if (o->ndi_sender) {
		o->started = obs_output_begin_data_capture(o->output, flags);
		if (o->started) {
			blog(LOG_INFO, "[obs-ndi] '%s': ndi output started",
			     o->ndi_name);
		} else {
			blog(LOG_ERROR,
			     "[obs-ndi] '%s': data capture start failed",
			     o->ndi_name);
		}
	} else {
		blog(LOG_ERROR, "[obs-ndi] '%s': ndi sender init failed",
		     o->ndi_name);
	}

	blog(LOG_INFO, "[obs-ndi] -ndi_output_start(name='%s', groups='%s'...)",
	     o->ndi_name, o->ndi_groups);

	return o->started;
}

void ndi_output_update(void *data, obs_data_t *settings)
{
	auto o = (ndi_output_t *)data;
	o->ndi_name = obs_data_get_string(settings, "ndi_name");
	o->ndi_groups = obs_data_get_string(settings, "ndi_groups");
	blog(LOG_INFO,
	     "[obs-ndi] ndi_output_update(name='%s', groups='%s', ...)",
	     o->ndi_name, o->ndi_groups);
	o->uses_video = obs_data_get_bool(settings, "uses_video");
	o->uses_audio = obs_data_get_bool(settings, "uses_audio");
}

void ndi_output_stop(void *data, uint64_t)
{
	auto o = (ndi_output_t *)data;
	blog(LOG_INFO,
	     "[obs-ndi] +ndi_output_stop(name='%s', groups='%s', ...)",
	     o->ndi_name, o->ndi_groups);
	if (!o->started) {
		blog(LOG_INFO,
		     "[obs-ndi] -ndi_output_stop(name='%s', groups='%s', ...)",
		     o->ndi_name, o->ndi_groups);
		return;
	}

	o->started = false;

	obs_output_end_data_capture(o->output);

	if (o->ndi_sender) {
		blog(LOG_INFO,
		     "[obs-ndi] +ndiLib->send_destroy(o->ndi_sender)");
		ndiLib->send_destroy(o->ndi_sender);
		blog(LOG_INFO,
		     "[obs-ndi] -ndiLib->send_destroy(o->ndi_sender)");
		o->ndi_sender = nullptr;
	}

	if (o->conv_buffer) {
		delete o->conv_buffer;
		o->conv_buffer = nullptr;
		o->conv_function = nullptr;
	}

	o->frame_width = 0;
	o->frame_height = 0;
	o->video_framerate = 0.0;

	o->audio_channels = 0;
	o->audio_samplerate = 0;

	blog(LOG_INFO,
	     "[obs-ndi] -ndi_output_stop(name='%s', groups='%s', ...)",
	     o->ndi_name, o->ndi_groups);
}

void ndi_output_destroy(void *data)
{
	auto o = (ndi_output_t *)data;
	blog(LOG_INFO,
	     "[obs-ndi] +ndi_output_destroy(name='%s', groups='%s', ...)",
	     o->ndi_name, o->ndi_groups);
	if (o->audio_conv_buffer) {
		blog(LOG_INFO,
		     "[obs-ndi] ndi_output_destroy: freeing %zu bytes",
		     o->audio_conv_buffer_size);
		bfree(o->audio_conv_buffer);
		o->audio_conv_buffer = nullptr;
	}
	blog(LOG_INFO,
	     "[obs-ndi] -ndi_output_destroy(name='%s', groups='%s', ...)",
	     o->ndi_name, o->ndi_groups);
	bfree(o);
}

void ndi_output_rawvideo(void *data, video_data *frame)
{
	auto o = (ndi_output_t *)data;
	if (!o->started || !o->frame_width || !o->frame_height)
		return;

	uint32_t width = o->frame_width;
	uint32_t height = o->frame_height;

	NDIlib_video_frame_v2_t video_frame = {0};
	video_frame.xres = width;
	video_frame.yres = height;
	video_frame.frame_rate_N = (int)(o->video_framerate * 100);
	// TODO fixme: broken on fractional framerates
	video_frame.frame_rate_D = 100;
	video_frame.frame_format_type = NDIlib_frame_format_type_progressive;
	video_frame.timecode = frame->timestamp / 100;
	video_frame.FourCC = o->frame_fourcc;

	if (video_frame.FourCC == NDIlib_FourCC_type_UYVY) {
		o->conv_function(frame->data, frame->linesize, 0, height,
				 o->conv_buffer, o->conv_linesize);
		video_frame.p_data = o->conv_buffer;
		video_frame.line_stride_in_bytes = o->conv_linesize;
	} else {
		video_frame.p_data = frame->data[0];
		video_frame.line_stride_in_bytes = frame->linesize[0];
	}

	ndiLib->send_send_video_async_v2(o->ndi_sender, &video_frame);
}

void ndi_output_rawaudio(void *data, audio_data *frame)
{
	// NOTE: The logic in this function should be similar to
	// obs-ndi-filter::ndi_filter_asyncaudio
	auto o = (ndi_output_t *)data;
	if (!o->started || !o->audio_samplerate || !o->audio_channels)
		return;

	NDIlib_audio_frame_v3_t audio_frame = {0};
	audio_frame.sample_rate = o->audio_samplerate;
	audio_frame.no_channels = (int)o->audio_channels;
	audio_frame.timecode = NDIlib_send_timecode_synthesize;
	audio_frame.no_samples = frame->frames;
	audio_frame.channel_stride_in_bytes = frame->frames * 4;
	audio_frame.FourCC = NDIlib_FourCC_audio_type_FLTP;

	const size_t data_size =
		audio_frame.no_channels * audio_frame.channel_stride_in_bytes;

	if (data_size > o->audio_conv_buffer_size) {
		blog(LOG_INFO,
		     "[obs-ndi] ndi_output_rawaudio: growing audio_conv_buffer from %zu to %zu bytes",
		     o->audio_conv_buffer_size, data_size);
		if (o->audio_conv_buffer) {
			blog(LOG_INFO,
			     "[obs-ndi] ndi_output_rawaudio: freeing %zu bytes",
			     o->audio_conv_buffer_size);
			bfree(o->audio_conv_buffer);
		}
		blog(LOG_INFO,
		     "[obs-ndi] ndi_output_rawaudio: allocating %zu bytes",
		     data_size);
		o->audio_conv_buffer = (uint8_t *)bmalloc(data_size);
		o->audio_conv_buffer_size = data_size;
	}

	for (int i = 0; i < audio_frame.no_channels; ++i) {
		memcpy(o->audio_conv_buffer +
			       (i * audio_frame.channel_stride_in_bytes),
		       frame->data[i], audio_frame.channel_stride_in_bytes);
	}

	audio_frame.p_data = o->audio_conv_buffer;

	ndiLib->send_send_audio_v3(o->ndi_sender, &audio_frame);
}

obs_output_info create_ndi_output_info()
{
	obs_output_info ndi_output_info = {};
	ndi_output_info.id = "ndi_output";
	ndi_output_info.flags = OBS_OUTPUT_AV;

	ndi_output_info.get_name = ndi_output_getname;
	ndi_output_info.get_properties = ndi_output_getproperties;
	ndi_output_info.get_defaults = ndi_output_getdefaults;

	ndi_output_info.create = ndi_output_create;
	ndi_output_info.start = ndi_output_start;
	ndi_output_info.update = ndi_output_update;
	ndi_output_info.stop = ndi_output_stop;
	ndi_output_info.destroy = ndi_output_destroy;

	ndi_output_info.raw_video = ndi_output_rawvideo;
	ndi_output_info.raw_audio = ndi_output_rawaudio;

	return ndi_output_info;
}<|MERGE_RESOLUTION|>--- conflicted
+++ resolved
@@ -98,11 +98,6 @@
 	obs_properties_t *props = obs_properties_create();
 	obs_properties_set_flags(props, OBS_PROPERTIES_DEFER_UPDATE);
 
-<<<<<<< HEAD
-	obs_properties_add_text(props, "ndi_name",
-				Str("NDIPlugin.OutputProps.NDIName"),
-				OBS_TEXT_DEFAULT);
-=======
 	obs_properties_add_text(
 		props, "ndi_name",
 		obs_module_text("NDIPlugin.OutputProps.NDIName"),
@@ -111,7 +106,6 @@
 		props, "ndi_groups",
 		obs_module_text("NDIPlugin.OutputProps.NDIGroups"),
 		OBS_TEXT_DEFAULT);
->>>>>>> 04ec2ca4
 
 	return props;
 }
