--- conflicted
+++ resolved
@@ -20,13 +20,6 @@
 #include <QString>
 #include <QVersionNumber>
 
-<<<<<<< HEAD
-/**
- * Loads and Saves configuration value from/to:
- * Linux: TBD...
- * MacOS: ~/Library/Application Support/obs-studio/global.ini
- * Windows: TBD...
-=======
 enum UpdateHostEnum {
 	Production,
 	LocalEmulator,
@@ -37,16 +30,11 @@
  * Linux: TBD...
  * MacOS: ~/Library/Application Support/obs-studio/global.ini
  * Windows: %APPDATA%\obs-studio\global.ini
->>>>>>> 146c2a1d
  * 
  * ```
  * [NDIPlugin]
  * MainOutputEnabled=true
-<<<<<<< HEAD
- * MainOutputName=qwigybo
-=======
  * MainOutputName=OBS
->>>>>>> 146c2a1d
  * PreviewOutputEnabled=false
  * PreviewOutputName=OBS Preview
  * TallyProgramEnabled=false
